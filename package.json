--- conflicted
+++ resolved
@@ -42,13 +42,9 @@
     "@aztec/bb.js": "^0.76.4",
     "@noble/ciphers": "^1.2.1",
     "@noble/secp256k1": "^2.2.3",
-<<<<<<< HEAD
-    "@zkpassport/utils": "^0.2.12",
-    "debug": "^4.4.0",
-=======
     "@zkpassport/utils": "^0.2.23",
     "buffer": "^6.0.3",
->>>>>>> 3abc0506
+    "debug": "^4.4.0",
     "i18n-iso-countries": "^7.12.0",
     "pako": "^2.1.0",
     "ws": "^8.18.0"
