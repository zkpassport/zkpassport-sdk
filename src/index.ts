--- conflicted
+++ resolved
@@ -36,8 +36,7 @@
 import { getWebSocketClient, WebSocketClient } from "./websocket"
 import { createEncryptedJsonRpcRequest } from "./json-rpc"
 import { decrypt, generateECDHKeyPair, getSharedSecret } from "./encryption"
-<<<<<<< HEAD
-import { ungzip } from "node-gzip"
+import { inflate } from "pako"
 //import initNoirC from '@noir-lang/noirc_abi'
 //import initACVM from '@noir-lang/acvm_js'
 import i18en from "i18n-iso-countries/langs/en.json"
@@ -45,12 +44,7 @@
 
 const log = debug("zkpassport")
 const logFrontend = debug("zkpassport:frontend")
-=======
-import { noLogger as logger } from "./logger"
-import { inflate } from "pako"
-//import initNoirC from '@noir-lang/noirc_abi'
-//import initACVM from '@noir-lang/acvm_js'
-import i18en from "i18n-iso-countries/langs/en.json"
+
 import { Buffer } from "buffer/"
 
 // If Buffer is not defined, then we use the Buffer from the buffer package
@@ -87,7 +81,6 @@
     certificate?: QueryResultError<string>
   }
 }
->>>>>>> 3abc0506
 
 registerLocale(i18en)
 
